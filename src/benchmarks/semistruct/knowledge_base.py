--- conflicted
+++ resolved
@@ -1,12 +1,5 @@
-<<<<<<< HEAD
-import os.path as osp
-
-=======
-import torch
->>>>>>> 216010a1
 import numpy as np
 import torch
-from pyvis.network import Network
 from torch_geometric.utils import is_undirected, to_undirected
 
 from src.tools.graph import k_hop_subgraph
@@ -283,35 +276,4 @@
         node_types = self.node_types[subset]
         edge_types = self.edge_types[edge_mask]
         return subset, edge_index, node_types, edge_types
-<<<<<<< HEAD
-        
-    def visualize(self, path='.'):
-        """
-        Visualize the graph.
-
-        Args:
-            path (str): Path to save the visualization.
-        """
-        net = Network()
-        for idx in range(self.num_nodes()):
-            try:
-                net.add_node(
-                    idx, label=getattr(self[idx], self.node_type_dict[self.node_types[idx].item()])[:1], 
-                    color=color_types[self.node_types[idx].item()]
-                )
-            except AttributeError:
-                net.add_node(
-                    idx, label=getattr(self[idx], 'title')[:1], 
-                    color=color_types[self.node_types[idx].item()]
-                )
-                
-        for idx in range(self.num_edges()):
-            net.add_edge(
-                self.edge_index[0][idx].item(), self.edge_index[1][idx].item(), 
-                color=color_types[self.edge_types[idx].item()]
-            )
-        net.toggle_physics(True)
-        net.show(osp.join(path, 'nodes.html'), notebook=False)
-=======
-        
->>>>>>> 216010a1
+        