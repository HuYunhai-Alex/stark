--- conflicted
+++ resolved
@@ -52,11 +52,7 @@
     sub_category = 'data/amazon/category_list.json'
     SUB_CATEGORIES = set(json.load(open(sub_category, 'r')))
     link_columns = ['also_buy', 'also_view']
-<<<<<<< HEAD
-    review_columns = ['reviewerID', 'summary', 'reviewText', 'style', 'vote', 'overall', 'verified', 'reviewTime']
-=======
     review_columns = ['reviewerID', 'summary', 'style', 'reviewText', 'vote', 'overall', 'verified', 'reviewTime']
->>>>>>> 626905f4
     qa_columns = ['questionType', 'answerType', 'question', 'answer', 'answerTime']
     meta_columns = ['asin', 'title', 'global_category', 'category', 'price', 'brand', 'feature',
                     'rank', 'details', 'description']
@@ -520,11 +516,6 @@
                 else:
                     node_info[idx][column] = clean_data(df_meta_i[column])
         
-<<<<<<< HEAD
-        review_columns = self.review_columns
-        review_columns.remove('style')
-=======
->>>>>>> 626905f4
         for name, df in zip(['review', 'qa'], [df_review, df_qa]):
             for i in tqdm(range(len(df))):
                 df_i = df.iloc[i]
